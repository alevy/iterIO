--- conflicted
+++ resolved
@@ -2,19 +2,13 @@
 TARGETS = Examples/fgrep Examples/reliable/reference	\
 Examples/reliable/tester
 
-<<<<<<< HEAD
 all: $(TARGETS) Setup
 	./Setup configure --user
 	./Setup build
 
 .PHONY: all always clean doc
 
-GHC = ghc -XForeignFunctionInterface -XFlexibleInstances
-=======
-all: $(TARGETS)
-.PHONY: all always clean doc
-
->>>>>>> 2c26c44e
+GHC = ghc -XForeignFunctionInterface -XFlexibleInstances $(WALL)
 WALL = -Wall -Werror
 
 always:
@@ -24,17 +18,17 @@
 	$(GHC) --make -iExamples/reliable -Wall -Werror $@.hs
 
 Examples/%: always
-	$(GHC) --make -Wall -Werror $@.hs
+	$(GHC) --make $@.hs
 
 Setup: Setup.hs
-	$(GHC) --make $(WALL) Setup.hs
+	$(GHC) --make Setup.hs
 
 doc: Setup
 	./Setup configure --user
 	./Setup haddock --hyperlink-source
 
 Setup: Setup.hs
-	ghc --make $(WALL) Setup.hs
+	ghc --make Setup.hs
 
 doc: Setup
 	./Setup configure --user
