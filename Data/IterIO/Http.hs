--- conflicted
+++ resolved
@@ -521,7 +521,6 @@
 
 -- | HTTP Chunk encoder
 inumToChunks :: (Monad m) => Inum L L m a
-<<<<<<< HEAD
 inumToChunks = mkInumM loop
     where
       loop = do
@@ -533,17 +532,6 @@
                         else L8.pack "\r\n"
         ifeed $ L8.concat [chunksize, s, trailer]
         unless eof loop
-=======
-inumToChunks = mkInumM $ forever $ do
-    Chunk s _ <- lift chunkI
-    let len       = L8.length s
-        chunksize = L8.pack $ printf "%x\r\n" len
-        trailer   = L8.pack "\r\n"
-    if len > 0
-      then ifeed $ L8.concat [chunksize, s, trailer]
-      else do ifeed (L8.pack "0\r\n\r\n")
-              lift $ throwEOFI "inumToChunks"
->>>>>>> 55ff33b0
 
 -- | HTTP Chunk decoder
 inumFromChunks :: (Monad m) => Inum L L m a
